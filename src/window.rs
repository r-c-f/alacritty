// Copyright 2016 Joe Wilm, The Alacritty Project Contributors
//
// Licensed under the Apache License, Version 2.0 (the "License");
// you may not use this file except in compliance with the License.
// You may obtain a copy of the License at
//
//     http://www.apache.org/licenses/LICENSE-2.0
//
// Unless required by applicable law or agreed to in writing, software
// distributed under the License is distributed on an "AS IS" BASIS,
// WITHOUT WARRANTIES OR CONDITIONS OF ANY KIND, either express or implied.
// See the License for the specific language governing permissions and
// limitations under the License.
use std::convert::From;
use std::fmt::Display;

use gl;
<<<<<<< HEAD
use glutin::{self, ContextBuilder, ControlFlow, Event, EventsLoop,
             MouseCursor as GlutinMouseCursor, WindowBuilder};
=======
>>>>>>> 9b694fcc
use glutin::GlContext;
use glutin::{
    self, ContextBuilder, ControlFlow, CursorState, Event, EventsLoop,
    MouseCursor as GlutinMouseCursor, WindowBuilder,
};


use {LogicalPosition, LogicalSize, MouseCursor, PhysicalSize};


use cli::Options;
use config::{Decorations, WindowConfig};

/// Default text for the window's title bar, if not overriden.
///
/// In X11, this the default value for the `WM_NAME` property.
pub const DEFAULT_TITLE: &str = "Alacritty";

/// Default text for general window class, X11 specific.
///
/// In X11, this is the default value for the `WM_CLASS` property. The
/// second value of `WM_CLASS` is **never** changed to anything but
/// the default value.
///
/// ```ignore
/// $ xprop | grep WM_CLASS
/// WM_CLASS(STRING) = "Alacritty", "Alacritty"
/// ```
pub const DEFAULT_CLASS: &str = "Alacritty";

/// Window errors
#[derive(Debug)]
pub enum Error {
    /// Error creating the window
    ContextCreation(glutin::CreationError),

    /// Error manipulating the rendering context
    Context(glutin::ContextError),
}

/// Result of fallible operations concerning a Window.
type Result<T> = ::std::result::Result<T, Error>;

/// A window which can be used for displaying the terminal
///
/// Wraps the underlying windowing library to provide a stable API in Alacritty
pub struct Window {
    event_loop: EventsLoop,
    window: glutin::GlWindow,
    cursor_visible: bool,

    /// Whether or not the window is the focused window.
    pub is_focused: bool,
}

/// Threadsafe APIs for the window
pub struct Proxy {
    inner: glutin::EventsLoopProxy,
}

/// Information about where the window is being displayed
///
/// Useful for subsystems like the font rasterized which depend on DPI and scale
/// factor.
pub struct DeviceProperties {
    /// Scale factor for pixels <-> points.
    ///
    /// This will be 1. on standard displays and may have a different value on
    /// hidpi displays.
<<<<<<< HEAD
    pub scale_factor: f64,
=======
    pub scale_factor: f32,
}

/// Size of the window
#[derive(Debug, Copy, Clone)]
pub struct Size<T> {
    pub width: T,
    pub height: T,
}

/// Strongly typed Pixels unit
#[derive(Debug, Copy, Clone)]
pub struct Pixels<T>(pub T);

/// Strongly typed Points unit
///
/// Points are like pixels but adjusted for DPI.
#[derive(Debug, Copy, Clone)]
pub struct Points<T>(pub T);

pub trait ToPoints {
    fn to_points(&self, scale: f32) -> Size<Points<u32>>;
}

impl ToPoints for Size<Points<u32>> {
    #[inline]
    fn to_points(&self, _scale: f32) -> Size<Points<u32>> {
        *self
    }
}

impl ToPoints for Size<Pixels<u32>> {
    fn to_points(&self, scale: f32) -> Size<Points<u32>> {
        let width_pts = (*self.width as f32 / scale) as u32;
        let height_pts = (*self.height as f32 / scale) as u32;

        Size {
            width: Points(width_pts),
            height: Points(height_pts),
        }
    }
}

impl<T: Display> Display for Size<T> {
    fn fmt(&self, f: &mut fmt::Formatter) -> fmt::Result {
        write!(f, "{} × {}", self.width, self.height)
    }
}

macro_rules! deref_newtype {
    ($($src:ty),+) => {
        $(
        impl<T> Deref for $src {
            type Target = T;

            #[inline]
            fn deref(&self) -> &Self::Target {
                &self.0
            }
        }
        )+
    }
}

deref_newtype! { Points<T>, Pixels<T> }

impl<T: Display> Display for Pixels<T> {
    fn fmt(&self, f: &mut fmt::Formatter) -> fmt::Result {
        write!(f, "{}px", self.0)
    }
}

impl<T: Display> Display for Points<T> {
    fn fmt(&self, f: &mut fmt::Formatter) -> fmt::Result {
        write!(f, "{}pts", self.0)
    }
>>>>>>> 9b694fcc
}

impl ::std::error::Error for Error {
    fn cause(&self) -> Option<&::std::error::Error> {
        match *self {
            Error::ContextCreation(ref err) => Some(err),
            Error::Context(ref err) => Some(err),
        }
    }

    fn description(&self) -> &str {
        match *self {
            Error::ContextCreation(ref _err) => "Error creating gl context",
            Error::Context(ref _err) => "Error operating on render context",
        }
    }
}

impl Display for Error {
    fn fmt(&self, f: &mut ::std::fmt::Formatter) -> ::std::fmt::Result {
        match *self {
            Error::ContextCreation(ref err) => write!(f, "Error creating GL context; {}", err),
            Error::Context(ref err) => write!(f, "Error operating on render context; {}", err),
        }
    }
}

impl From<glutin::CreationError> for Error {
    fn from(val: glutin::CreationError) -> Error {
        Error::ContextCreation(val)
    }
}

impl From<glutin::ContextError> for Error {
    fn from(val: glutin::ContextError) -> Error {
        Error::Context(val)
    }
}

fn create_gl_window(
    window: WindowBuilder,
    event_loop: &EventsLoop,
    srgb: bool,
) -> ::std::result::Result<glutin::GlWindow, glutin::CreationError> {
<<<<<<< HEAD
    let context = ContextBuilder::new()
        .with_srgb(srgb)
        .with_vsync(true)
        .with_hardware_acceleration(None);
=======
    let context = ContextBuilder::new().with_srgb(srgb).with_vsync(true);
>>>>>>> 9b694fcc
    ::glutin::GlWindow::new(window, context, event_loop)
}

impl Window {
    /// Create a new window
    ///
    /// This creates a window and fully initializes a window.
    pub fn new(options: &Options, window_config: &WindowConfig) -> Result<Window> {
        let event_loop = EventsLoop::new();

        let title = options.title.as_ref().map_or(DEFAULT_TITLE, |t| t);
        let class = options.class.as_ref().map_or(DEFAULT_CLASS, |c| c);
        let window_builder = Window::get_platform_window(title, window_config);
        let window_builder = Window::platform_builder_ext(window_builder, &class);
        let window = create_gl_window(window_builder.clone(), &event_loop, false)
            .or_else(|_| create_gl_window(window_builder, &event_loop, true))?;
        window.show();

        // Text cursor
        window.set_cursor(GlutinMouseCursor::Text);

        // Set OpenGL symbol loader
        gl::load_with(|symbol| window.get_proc_address(symbol) as *const _);

        // Make the context current so OpenGL operations can run
        unsafe {
            window.make_current()?;
        }

        let window = Window {
            event_loop,
            window,
            cursor_visible: true,
            is_focused: false,
        };

        window.run_os_extensions();

        Ok(window)
    }

    /// Get some properties about the device
    ///
    /// Some window properties are provided since subsystems like font
    /// rasterization depend on DPI and scale factor.
    pub fn device_properties(&self) -> DeviceProperties {
        DeviceProperties {
            scale_factor: self.window.get_hidpi_factor(),
        }
    }

<<<<<<< HEAD
    pub fn inner_size_pixels(&self) -> Option<LogicalSize> {
        self.window.get_inner_size()
    }
    
    pub fn set_inner_size(&mut self, size: LogicalSize) {
        self.window.set_inner_size(size);
=======
    pub fn inner_size_pixels(&self) -> Option<Size<Pixels<u32>>> {
        self.window.get_inner_size().map(|(w, h)| Size {
            width: Pixels(w),
            height: Pixels(h),
        })
>>>>>>> 9b694fcc
    }

    #[inline]
    pub fn hidpi_factor(&self) -> f64 {
        self.window.get_hidpi_factor()
    }

    #[inline]
    pub fn create_window_proxy(&self) -> Proxy {
        Proxy {
            inner: self.event_loop.create_proxy(),
        }
    }

    #[inline]
    pub fn swap_buffers(&self) -> Result<()> {
        self.window.swap_buffers().map_err(From::from)
    }

    /// Poll for any available events
    #[inline]
    pub fn poll_events<F>(&mut self, func: F)
    where
        F: FnMut(Event),
    {
        self.event_loop.poll_events(func);
    }

    #[inline]
    pub fn resize(&self, size: PhysicalSize) {
        self.window.resize(size);
    }

    /// Block waiting for events
    #[inline]
    pub fn wait_events<F>(&mut self, func: F)
    where
        F: FnMut(Event) -> ControlFlow,
    {
        self.event_loop.run_forever(func);
    }

    /// Set the window title
    #[inline]
    pub fn set_title(&self, title: &str) {
        self.window.set_title(title);
    }

    #[inline]
    pub fn set_mouse_cursor(&self, cursor: MouseCursor) {
        self.window.set_cursor(match cursor {
            MouseCursor::Arrow => GlutinMouseCursor::Arrow,
            MouseCursor::Text => GlutinMouseCursor::Text,
        });
    }

    /// Set cursor visible
    pub fn set_cursor_visible(&mut self, visible: bool) {
        if visible != self.cursor_visible {
            self.cursor_visible = visible;
            self.window.hide_cursor(!visible);
        }
    }

    #[cfg(
        any(
            target_os = "linux",
            target_os = "freebsd",
            target_os = "dragonfly",
            target_os = "openbsd"
        )
    )]
    fn platform_builder_ext(window_builder: WindowBuilder, wm_class: &str) -> WindowBuilder {
        use glutin::os::unix::WindowBuilderExt;
        window_builder.with_class(wm_class.to_owned(), "Alacritty".to_owned())
    }

    #[cfg(
        not(
            any(
                target_os = "linux",
                target_os = "freebsd",
                target_os = "dragonfly",
                target_os = "openbsd"
            )
        )
    )]
    fn platform_builder_ext(window_builder: WindowBuilder, _: &str) -> WindowBuilder {
        window_builder
    }

    #[cfg(not(target_os = "macos"))]
    pub fn get_platform_window(title: &str, window_config: &WindowConfig) -> WindowBuilder {
        let decorations = match window_config.decorations() {
            Decorations::None => false,
            _ => true,
        };

        WindowBuilder::new()
            .with_title(title)
            .with_visibility(false)
            .with_transparency(true)
            .with_decorations(decorations)
    }

    #[cfg(target_os = "macos")]
    pub fn get_platform_window(title: &str, window_config: &WindowConfig) -> WindowBuilder {
        use glutin::os::macos::WindowBuilderExt;

        let window = WindowBuilder::new()
            .with_title(title)
            .with_visibility(false)
            .with_transparency(true);

        match window_config.decorations() {
            Decorations::Full => window,
            Decorations::Transparent => window
                .with_title_hidden(true)
                .with_titlebar_transparent(true)
                .with_fullsize_content_view(true),
            Decorations::Buttonless => window
                .with_title_hidden(true)
                .with_titlebar_buttons_hidden(true)
                .with_titlebar_transparent(true)
                .with_fullsize_content_view(true),
            Decorations::None => window
                .with_titlebar_hidden(true),
        }
    }

    #[cfg(
        any(
            target_os = "linux",
            target_os = "freebsd",
            target_os = "dragonfly",
            target_os = "openbsd"
        )
    )]
    pub fn set_urgent(&self, is_urgent: bool) {
        use glutin::os::unix::WindowExt;
        self.window.set_urgent(is_urgent);
    }

    #[cfg(
        not(
            any(
                target_os = "linux",
                target_os = "freebsd",
                target_os = "dragonfly",
                target_os = "openbsd"
            )
        )
    )]
    pub fn set_urgent(&self, _is_urgent: bool) {}

    pub fn set_ime_spot(&self, pos: LogicalPosition) {
        self.window.set_ime_spot(pos);
    }

    #[cfg(not(target_os = "macos"))]
    pub fn get_window_id(&self) -> Option<usize> {
        use glutin::os::unix::WindowExt;

        match self.window.get_xlib_window() {
            Some(xlib_window) => Some(xlib_window as usize),
            None => None,
        }
    }

    #[cfg(target_os = "macos")]
    pub fn get_window_id(&self) -> Option<usize> {
        None
    }

    /// Hide the window
    pub fn hide(&self) {
        self.window.hide();
    }
}

pub trait OsExtensions {
    fn run_os_extensions(&self) {}
}

#[cfg(
    not(
        any(
            target_os = "linux",
            target_os = "freebsd",
            target_os = "dragonfly",
            target_os = "openbsd"
        )
    )
)]
impl OsExtensions for Window {}

#[cfg(
    any(target_os = "linux", target_os = "freebsd", target_os = "dragonfly", target_os = "openbsd")
)]
impl OsExtensions for Window {
    fn run_os_extensions(&self) {
        use glutin::os::unix::WindowExt;
        use libc::getpid;
        use std::ffi::CStr;
        use std::ptr;
        use x11_dl::xlib::{self, PropModeReplace, XA_CARDINAL};

        let xlib_display = self.window.get_xlib_display();
        let xlib_window = self.window.get_xlib_window();

        if let (Some(xlib_window), Some(xlib_display)) = (xlib_window, xlib_display) {
            let xlib = xlib::Xlib::open().expect("get xlib");

            // Set _NET_WM_PID to process pid
            unsafe {
                let _net_wm_pid = CStr::from_ptr(b"_NET_WM_PID\0".as_ptr() as *const _);
                let atom = (xlib.XInternAtom)(xlib_display as *mut _, _net_wm_pid.as_ptr(), 0);
                let pid = getpid();

                (xlib.XChangeProperty)(
                    xlib_display as _,
                    xlib_window as _,
                    atom,
                    XA_CARDINAL,
                    32,
                    PropModeReplace,
                    &pid as *const i32 as *const u8,
                    1,
                );
            }
            // Although this call doesn't actually pass any data, it does cause
            // WM_CLIENT_MACHINE to be set. WM_CLIENT_MACHINE MUST be set if _NET_WM_PID is set
            // (which we do above).
            unsafe {
                (xlib.XSetWMProperties)(
                    xlib_display as _,
                    xlib_window as _,
                    ptr::null_mut(),
                    ptr::null_mut(),
                    ptr::null_mut(),
                    0,
                    ptr::null_mut(),
                    ptr::null_mut(),
                    ptr::null_mut(),
                );
            }
        }
    }
}

impl Proxy {
    /// Wakes up the event loop of the window
    ///
    /// This is useful for triggering a draw when the renderer would otherwise
    /// be waiting on user input.
    pub fn wakeup_event_loop(&self) {
        self.inner.wakeup().unwrap();
    }
<<<<<<< HEAD
=======
}

pub trait SetInnerSize<T> {
    fn set_inner_size<S: ToPoints>(&mut self, size: &S);
}

impl SetInnerSize<Pixels<u32>> for Window {
    fn set_inner_size<T: ToPoints>(&mut self, size: &T) {
        let size = size.to_points(self.hidpi_factor());
        self.window
            .set_inner_size(*size.width as _, *size.height as _);
    }
>>>>>>> 9b694fcc
}<|MERGE_RESOLUTION|>--- conflicted
+++ resolved
@@ -15,17 +15,9 @@
 use std::fmt::Display;
 
 use gl;
-<<<<<<< HEAD
 use glutin::{self, ContextBuilder, ControlFlow, Event, EventsLoop,
              MouseCursor as GlutinMouseCursor, WindowBuilder};
-=======
->>>>>>> 9b694fcc
 use glutin::GlContext;
-use glutin::{
-    self, ContextBuilder, ControlFlow, CursorState, Event, EventsLoop,
-    MouseCursor as GlutinMouseCursor, WindowBuilder,
-};
-
 
 use {LogicalPosition, LogicalSize, MouseCursor, PhysicalSize};
 
@@ -89,86 +81,7 @@
     ///
     /// This will be 1. on standard displays and may have a different value on
     /// hidpi displays.
-<<<<<<< HEAD
     pub scale_factor: f64,
-=======
-    pub scale_factor: f32,
-}
-
-/// Size of the window
-#[derive(Debug, Copy, Clone)]
-pub struct Size<T> {
-    pub width: T,
-    pub height: T,
-}
-
-/// Strongly typed Pixels unit
-#[derive(Debug, Copy, Clone)]
-pub struct Pixels<T>(pub T);
-
-/// Strongly typed Points unit
-///
-/// Points are like pixels but adjusted for DPI.
-#[derive(Debug, Copy, Clone)]
-pub struct Points<T>(pub T);
-
-pub trait ToPoints {
-    fn to_points(&self, scale: f32) -> Size<Points<u32>>;
-}
-
-impl ToPoints for Size<Points<u32>> {
-    #[inline]
-    fn to_points(&self, _scale: f32) -> Size<Points<u32>> {
-        *self
-    }
-}
-
-impl ToPoints for Size<Pixels<u32>> {
-    fn to_points(&self, scale: f32) -> Size<Points<u32>> {
-        let width_pts = (*self.width as f32 / scale) as u32;
-        let height_pts = (*self.height as f32 / scale) as u32;
-
-        Size {
-            width: Points(width_pts),
-            height: Points(height_pts),
-        }
-    }
-}
-
-impl<T: Display> Display for Size<T> {
-    fn fmt(&self, f: &mut fmt::Formatter) -> fmt::Result {
-        write!(f, "{} × {}", self.width, self.height)
-    }
-}
-
-macro_rules! deref_newtype {
-    ($($src:ty),+) => {
-        $(
-        impl<T> Deref for $src {
-            type Target = T;
-
-            #[inline]
-            fn deref(&self) -> &Self::Target {
-                &self.0
-            }
-        }
-        )+
-    }
-}
-
-deref_newtype! { Points<T>, Pixels<T> }
-
-impl<T: Display> Display for Pixels<T> {
-    fn fmt(&self, f: &mut fmt::Formatter) -> fmt::Result {
-        write!(f, "{}px", self.0)
-    }
-}
-
-impl<T: Display> Display for Points<T> {
-    fn fmt(&self, f: &mut fmt::Formatter) -> fmt::Result {
-        write!(f, "{}pts", self.0)
-    }
->>>>>>> 9b694fcc
 }
 
 impl ::std::error::Error for Error {
@@ -213,14 +126,10 @@
     event_loop: &EventsLoop,
     srgb: bool,
 ) -> ::std::result::Result<glutin::GlWindow, glutin::CreationError> {
-<<<<<<< HEAD
     let context = ContextBuilder::new()
         .with_srgb(srgb)
         .with_vsync(true)
         .with_hardware_acceleration(None);
-=======
-    let context = ContextBuilder::new().with_srgb(srgb).with_vsync(true);
->>>>>>> 9b694fcc
     ::glutin::GlWindow::new(window, context, event_loop)
 }
 
@@ -272,20 +181,12 @@
         }
     }
 
-<<<<<<< HEAD
     pub fn inner_size_pixels(&self) -> Option<LogicalSize> {
         self.window.get_inner_size()
     }
-    
+
     pub fn set_inner_size(&mut self, size: LogicalSize) {
         self.window.set_inner_size(size);
-=======
-    pub fn inner_size_pixels(&self) -> Option<Size<Pixels<u32>>> {
-        self.window.get_inner_size().map(|(w, h)| Size {
-            width: Pixels(w),
-            height: Pixels(h),
-        })
->>>>>>> 9b694fcc
     }
 
     #[inline]
@@ -544,19 +445,4 @@
     pub fn wakeup_event_loop(&self) {
         self.inner.wakeup().unwrap();
     }
-<<<<<<< HEAD
-=======
-}
-
-pub trait SetInnerSize<T> {
-    fn set_inner_size<S: ToPoints>(&mut self, size: &S);
-}
-
-impl SetInnerSize<Pixels<u32>> for Window {
-    fn set_inner_size<T: ToPoints>(&mut self, size: &T) {
-        let size = size.to_points(self.hidpi_factor());
-        self.window
-            .set_inner_size(*size.width as _, *size.height as _);
-    }
->>>>>>> 9b694fcc
 }